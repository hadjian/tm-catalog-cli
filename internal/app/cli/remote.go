package cli

import (
	"encoding/json"
	"errors"
	"fmt"
	"os"
	"text/tabwriter"

	"github.com/web-of-things-open-source/tm-catalog-cli/internal/remotes"
	"github.com/web-of-things-open-source/tm-catalog-cli/internal/utils"
)

var ErrInvalidArgs = errors.New("invalid arguments")

func RemoteList() error {
	colWidth := columnWidth()
	config, err := remotes.DefaultManager().ReadConfig()
	if err != nil {
		Stderrf("Cannot read remotes config: %v", err)
		return err
	}
	table := tabwriter.NewWriter(os.Stdout, 0, 0, 2, ' ', 0)

	_, _ = fmt.Fprintf(table, "NAME\tTYPE\tENBL\tLOCATION\n")
	for name, value := range config {
		typ := fmt.Sprintf("%v", value[remotes.KeyRemoteType])
		e := utils.JsGetBool(value, remotes.KeyRemoteEnabled)
		enbl := e == nil || *e
		var enblS string
		if enbl {
			enblS = "Y"
		} else {
			enblS = "N"
		}
		u := fmt.Sprintf("%v", value[remotes.KeyRemoteLoc])
		_, _ = fmt.Fprintf(table, "%s\t%s\t%s\t%s\n", elideString(name, colWidth), typ, enblS, u)
	}
	_ = table.Flush()
	return nil
}

func RemoteAdd(name, typ, confStr, confFile string) error {
	return remoteSaveConfig(name, typ, confStr, confFile, remotes.DefaultManager().Add)
}
func RemoteSetConfig(name, typ, confStr, confFile string) error {
	return remoteSaveConfig(name, typ, confStr, confFile, remotes.DefaultManager().SetConfig)
}

func remoteSaveConfig(name, typ, confStr, confFile string, saver func(name, typ, confStr string, confFile []byte) error) error {
	if !remotes.ValidRemoteNameRegex.MatchString(name) {
		Stderrf("invalid name: %v", name)
		return ErrInvalidArgs
	}
	var bytes []byte
	if confFile != "" {
		var err error
		_, bytes, err = utils.ReadRequiredFile(confFile)
		if err != nil {
			Stderrf("cannot read file: %v", confFile)
			return err
		}
	}

	typ = inferType(typ, bytes)

	if !isValidType(typ) {
		Stderrf("invalid type: %v. Valid types are: %v", typ, remotes.SupportedTypes)
		return ErrInvalidArgs
	}

	if confStr != "" && confFile != "" {
		Stderrf("specify either <config> or --file=<configFileName>, not both")
		return ErrInvalidArgs
	}
	if confStr == "" && confFile == "" {
		Stderrf("must specify either <config> or --file=<configFileName>")
		return ErrInvalidArgs
	}
	err := saver(name, typ, confStr, bytes)
	if err != nil {
		Stderrf("error saving remote config: %v", err)
	}
	return err
}
func inferType(typ string, bytes []byte) string {
	if typ != "" {
		return typ
	}
	if len(bytes) > 0 {
		config, err := remotes.AsRemoteConfig(bytes)
		if err == nil {
			t := config[remotes.KeyRemoteType]
			if t != nil {
				if ts, ok := t.(string); ok {
					return ts
				}
			}
		}
	}
	return ""
}
<<<<<<< HEAD
func RemoteSetDefault(name string) error {
	err := remotes.DefaultManager().SetDefault(name)
	if err != nil {
		Stderrf("%v", err)
	}
	return err
}
=======
>>>>>>> 26d37d18

func RemoteToggleEnabled(name string) error {
	err := remotes.DefaultManager().ToggleEnabled(name)
	if err != nil {
		Stderrf("%v", err)
	}
	return err
}

func RemoteRemove(name string) error {
	err := remotes.DefaultManager().Remove(name)
	if err != nil {
		Stderrf("%v", err)
	}
	return err
}

func RemoteShow(name string) error {
	config, err := remotes.DefaultManager().ReadConfig()
	if err != nil {
		Stderrf("Cannot read remotes config: %v", err)
		return err
	}
	if rc, ok := config[name]; ok {
		bytes, err := json.MarshalIndent(rc, "", "  ")
		if err != nil {
			Stderrf("couldn't print config: %v", err)
			return err
		}
		fmt.Println(string(bytes))
	} else {
		fmt.Printf("no remote named %s\n", name)
		return remotes.ErrRemoteNotFound
	}
	return nil
}

func RemoteRename(oldName, newName string) (err error) {
	err = remotes.DefaultManager().Rename(oldName, newName)
	if err != nil {
		if errors.Is(err, remotes.ErrRemoteNotFound) {
			Stderrf("remote %s not found", oldName)
			return
		}
		if errors.Is(err, remotes.ErrInvalidRemoteName) {
			Stderrf("invalid remote name: %s", newName)
			return
		}
		Stderrf("error renaming a remote: %v", err)
	}
	return
}

func isValidType(typ string) bool {
	for _, t := range remotes.SupportedTypes {
		if typ == t {
			return true
		}
	}
	return false
}<|MERGE_RESOLUTION|>--- conflicted
+++ resolved
@@ -100,16 +100,6 @@
 	}
 	return ""
 }
-<<<<<<< HEAD
-func RemoteSetDefault(name string) error {
-	err := remotes.DefaultManager().SetDefault(name)
-	if err != nil {
-		Stderrf("%v", err)
-	}
-	return err
-}
-=======
->>>>>>> 26d37d18
 
 func RemoteToggleEnabled(name string) error {
 	err := remotes.DefaultManager().ToggleEnabled(name)
