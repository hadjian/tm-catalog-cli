package http

import (
	"context"
	"net/url"
	"strings"

	"github.com/web-of-things-open-source/tm-catalog-cli/internal/model"
)

<<<<<<< HEAD
func mapInventoryMeta(toc model.SearchResult) Meta {
=======
type Mapper struct {
	Ctx context.Context
}

func NewMapper(ctx context.Context) *Mapper {
	return &Mapper{
		Ctx: ctx,
	}
}

func (m *Mapper) GetInventoryMeta(toc model.TOC) Meta {
>>>>>>> d9fc5225
	meta := Meta{
		//Created: toc.Meta.Created, // fixme: what to do with this?
	}
	return meta
}

<<<<<<< HEAD
func mapInventoryData(tocData []model.FoundEntry) []InventoryEntry {
	data := []InventoryEntry{}
	for _, v := range tocData {
		data = append(data, mapInventoryEntry(v))
=======
func (m *Mapper) GetInventoryData(tocData []*model.TOCEntry) []InventoryEntry {
	data := []InventoryEntry{}
	for _, v := range tocData {
		data = append(data, m.GetInventoryEntry(*v))
>>>>>>> d9fc5225
	}

	return data
}

<<<<<<< HEAD
func mapInventoryEntry(tocEntry model.FoundEntry) InventoryEntry {
=======
func (m *Mapper) GetInventoryEntry(tocEntry model.TOCEntry) InventoryEntry {
>>>>>>> d9fc5225
	invEntry := InventoryEntry{}
	invEntry.Name = tocEntry.Name
	invEntry.SchemaAuthor.SchemaName = tocEntry.Author.Name
	invEntry.SchemaManufacturer.SchemaName = tocEntry.Manufacturer.Name
	invEntry.SchemaMpn = tocEntry.Mpn
	invEntry.Versions = m.GetInventoryEntryVersions(tocEntry.Versions)

	hrefSelf, _ := url.JoinPath(basePathInventory, tocEntry.Name)
	hrefSelf = resolveRelativeLink(m.Ctx, hrefSelf)
	links := InventoryEntryLinks{
		Self: hrefSelf,
	}

	invEntry.Links = &links

	return invEntry
}

<<<<<<< HEAD
func mapInventoryEntryVersions(tocVersions []model.FoundVersion) []InventoryEntryVersion {
=======
func (m *Mapper) GetInventoryEntryVersions(tocVersions []model.TOCVersion) []InventoryEntryVersion {
>>>>>>> d9fc5225
	invVersions := []InventoryEntryVersion{}
	for _, v := range tocVersions {
		invVersion := m.GetInventoryEntryVersion(v)
		invVersions = append(invVersions, invVersion)
	}

	return invVersions
}

<<<<<<< HEAD
func mapInventoryEntryVersion(tocVersion model.FoundVersion) InventoryEntryVersion {
=======
func (m *Mapper) GetInventoryEntryVersion(tocVersion model.TOCVersion) InventoryEntryVersion {
>>>>>>> d9fc5225
	invVersion := InventoryEntryVersion{}

	invVersion.TmID = tocVersion.TMID
	invVersion.Version.Model = tocVersion.Version.Model
	invVersion.ExternalID = tocVersion.ExternalID
	invVersion.Description = tocVersion.Description
	invVersion.Timestamp = tocVersion.TimeStamp
	invVersion.Digest = tocVersion.Digest

	hrefContent, _ := url.JoinPath(basePathThingModels, tocVersion.TMID)
	hrefContent = resolveRelativeLink(m.Ctx, hrefContent)

	links := InventoryEntryVersionLinks{
		Content: hrefContent,
	}

	invVersion.Links = &links

	return invVersion
}

func resolveRelativeLink(ctx context.Context, link string) string {
	link, _ = strings.CutPrefix(link, "/")
	basePath := ctx.Value(ctxUrlRoot).(string)

	if basePath != "" {
		link, _ = url.JoinPath("/", basePath, link)
	} else {
		relDepth := ctx.Value(ctxRelPathDepth).(int)
		if relDepth <= 0 {
			link = "./" + link
		} else {
			link = strings.Repeat("../", relDepth) + link
		}
	}
	return link
}<|MERGE_RESOLUTION|>--- conflicted
+++ resolved
@@ -8,9 +8,6 @@
 	"github.com/web-of-things-open-source/tm-catalog-cli/internal/model"
 )
 
-<<<<<<< HEAD
-func mapInventoryMeta(toc model.SearchResult) Meta {
-=======
 type Mapper struct {
 	Ctx context.Context
 }
@@ -21,35 +18,21 @@
 	}
 }
 
-func (m *Mapper) GetInventoryMeta(toc model.TOC) Meta {
->>>>>>> d9fc5225
-	meta := Meta{
-		//Created: toc.Meta.Created, // fixme: what to do with this?
-	}
+func (m *Mapper) GetInventoryMeta(toc model.SearchResult) Meta {
+	meta := Meta{}
 	return meta
 }
 
-<<<<<<< HEAD
-func mapInventoryData(tocData []model.FoundEntry) []InventoryEntry {
+func (m *Mapper) GetInventoryData(tocData []model.FoundEntry) []InventoryEntry {
 	data := []InventoryEntry{}
 	for _, v := range tocData {
-		data = append(data, mapInventoryEntry(v))
-=======
-func (m *Mapper) GetInventoryData(tocData []*model.TOCEntry) []InventoryEntry {
-	data := []InventoryEntry{}
-	for _, v := range tocData {
-		data = append(data, m.GetInventoryEntry(*v))
->>>>>>> d9fc5225
+		data = append(data, m.GetInventoryEntry(v))
 	}
 
 	return data
 }
 
-<<<<<<< HEAD
-func mapInventoryEntry(tocEntry model.FoundEntry) InventoryEntry {
-=======
-func (m *Mapper) GetInventoryEntry(tocEntry model.TOCEntry) InventoryEntry {
->>>>>>> d9fc5225
+func (m *Mapper) GetInventoryEntry(tocEntry model.FoundEntry) InventoryEntry {
 	invEntry := InventoryEntry{}
 	invEntry.Name = tocEntry.Name
 	invEntry.SchemaAuthor.SchemaName = tocEntry.Author.Name
@@ -68,11 +51,7 @@
 	return invEntry
 }
 
-<<<<<<< HEAD
-func mapInventoryEntryVersions(tocVersions []model.FoundVersion) []InventoryEntryVersion {
-=======
-func (m *Mapper) GetInventoryEntryVersions(tocVersions []model.TOCVersion) []InventoryEntryVersion {
->>>>>>> d9fc5225
+func (m *Mapper) GetInventoryEntryVersions(tocVersions []model.FoundVersion) []InventoryEntryVersion {
 	invVersions := []InventoryEntryVersion{}
 	for _, v := range tocVersions {
 		invVersion := m.GetInventoryEntryVersion(v)
@@ -82,11 +61,7 @@
 	return invVersions
 }
 
-<<<<<<< HEAD
-func mapInventoryEntryVersion(tocVersion model.FoundVersion) InventoryEntryVersion {
-=======
-func (m *Mapper) GetInventoryEntryVersion(tocVersion model.TOCVersion) InventoryEntryVersion {
->>>>>>> d9fc5225
+func (m *Mapper) GetInventoryEntryVersion(tocVersion model.FoundVersion) InventoryEntryVersion {
 	invVersion := InventoryEntryVersion{}
 
 	invVersion.TmID = tocVersion.TMID
