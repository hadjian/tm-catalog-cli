--- conflicted
+++ resolved
@@ -17,28 +17,22 @@
 	Name string `json:"name" validate:"required"`
 }
 
-<<<<<<< HEAD
 // CatalogThingModel is a model designed for the unmarshalling of a
 // cataloged Thing Model. A cataloged Thing Model includes supplementary
 // fields beyond the essential ones required for import, which have been
 // introduced during the importing process.
 type ExtendedFields struct {
-	Path        string      `json:"path"`
-	ID          string      `json:"id,omitempty"`
-	Original    string      `json:"original"`
-	Version     VersionInfo `json:"version"`
-	Description string      `json:"description"`
-}
-
-type VersionInfo struct {
-	Model string `json:"model"`
+	Path        string `json:"path"`
+	ID          string `json:"id,omitempty"`
+	Original    string `json:"original"`
+	Description string `json:"description"`
 }
 
 type CatalogThingModel struct {
 	ThingModel
 	ExtendedFields
-=======
+}
+
 type Version struct {
 	Model string `json:"model"`
->>>>>>> 401178fc
 }