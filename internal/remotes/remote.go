--- conflicted
+++ resolved
@@ -48,14 +48,12 @@
 	Name() string
 }
 
-<<<<<<< HEAD
 type RemoteManager interface {
 	// Get returns the Remote built from config with the given name
-	// Empty name returns the default remote
+	// Empty name returns the sole remote, if there's only one. Otherwise, an error
 	Get(name string) (Remote, error)
 	All() ([]Remote, error)
 	ReadConfig() (Config, error)
-	SetDefault(name string) error
 	ToggleEnabled(name string) error
 	Remove(name string) error
 	Rename(oldName, newName string) error
@@ -73,12 +71,6 @@
 }
 func (r *remoteManager) Get(name string) (Remote, error) {
 	remotes, err := r.ReadConfig()
-=======
-// Get returns the Remote built from config with the given name
-// Empty name returns the sole remote, if there's only one. Otherwise, an error
-func Get(name string) (Remote, error) {
-	remotes, err := ReadConfig()
->>>>>>> 26d37d18
 	if err != nil {
 		return nil, err
 	}
@@ -154,30 +146,8 @@
 	return cp, nil
 }
 
-<<<<<<< HEAD
-func (r *remoteManager) SetDefault(name string) error {
-	conf, err := r.ReadConfig()
-	if err != nil {
-		return err
-	}
-	if _, ok := conf[name]; !ok {
-		return ErrRemoteNotFound
-	}
-	for n, rc := range conf {
-		if n == name {
-			rc[KeyRemoteDefault] = true
-		} else {
-			delete(rc, KeyRemoteDefault)
-		}
-	}
-	return r.saveConfig(conf)
-}
 func (r *remoteManager) ToggleEnabled(name string) error {
 	conf, err := r.ReadConfig()
-=======
-func ToggleEnabled(name string) error {
-	conf, err := ReadConfig()
->>>>>>> 26d37d18
 	if err != nil {
 		return err
 	}
@@ -271,22 +241,7 @@
 		return ErrRemoteNotFound
 	}
 }
-<<<<<<< HEAD
 func (r *remoteManager) saveConfig(conf Config) error {
-	dc := 0
-	for _, rc := range conf {
-		d := rc[KeyRemoteDefault]
-		if b, ok := d.(bool); ok && b {
-			dc++
-		}
-	}
-	if dc > 1 {
-		return fmt.Errorf("too many default remotes. can accept at most one")
-	}
-
-=======
-func saveConfig(conf Config) error {
->>>>>>> 26d37d18
 	viper.Set(KeyRemotes, conf)
 	configFile := viper.ConfigFileUsed()
 	if configFile == "" {
